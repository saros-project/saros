--- conflicted
+++ resolved
@@ -22,38 +22,6 @@
 import com.thoughtworks.xstream.annotations.XStreamAlias;
 import com.thoughtworks.xstream.annotations.XStreamAsAttribute;
 import com.thoughtworks.xstream.annotations.XStreamImplicit;
-<<<<<<< HEAD
-=======
-import de.fu_berlin.inf.dpp.activities.ChangeColorActivity;
-import de.fu_berlin.inf.dpp.activities.ChecksumActivity;
-import de.fu_berlin.inf.dpp.activities.ChecksumErrorActivity;
-import de.fu_berlin.inf.dpp.activities.EditorActivity;
-import de.fu_berlin.inf.dpp.activities.FileActivity;
-import de.fu_berlin.inf.dpp.activities.FolderCreatedActivity;
-import de.fu_berlin.inf.dpp.activities.FolderDeletedActivity;
-import de.fu_berlin.inf.dpp.activities.FolderMovedActivity;
-import de.fu_berlin.inf.dpp.activities.IActivity;
-import de.fu_berlin.inf.dpp.activities.JupiterActivity;
-import de.fu_berlin.inf.dpp.activities.NOPActivity;
-import de.fu_berlin.inf.dpp.activities.PermissionActivity;
-import de.fu_berlin.inf.dpp.activities.ProgressActivity;
-import de.fu_berlin.inf.dpp.activities.SPath;
-import de.fu_berlin.inf.dpp.activities.StartFollowingActivity;
-import de.fu_berlin.inf.dpp.activities.StopActivity;
-import de.fu_berlin.inf.dpp.activities.StopFollowingActivity;
-import de.fu_berlin.inf.dpp.activities.TargetedFileActivity;
-import de.fu_berlin.inf.dpp.activities.TextSelectionActivity;
-import de.fu_berlin.inf.dpp.activities.ViewportActivity;
-import de.fu_berlin.inf.dpp.activities.SendBundleActivity;
-import de.fu_berlin.inf.dpp.concurrent.jupiter.internal.JupiterVectorTime;
-import de.fu_berlin.inf.dpp.concurrent.jupiter.internal.text.DeleteOperation;
-import de.fu_berlin.inf.dpp.concurrent.jupiter.internal.text.InsertOperation;
-import de.fu_berlin.inf.dpp.concurrent.jupiter.internal.text.NoOperation;
-import de.fu_berlin.inf.dpp.concurrent.jupiter.internal.text.SplitOperation;
-import de.fu_berlin.inf.dpp.concurrent.jupiter.internal.text.TimestampOperation;
-import de.fu_berlin.inf.dpp.net.xmpp.JID;
-import de.fu_berlin.inf.dpp.session.User;
->>>>>>> da9bf08e
 import java.util.List;
 import org.jivesoftware.smack.packet.PacketExtension;
 import src.de.fu_berlin.inf.dpp.activities.ChangeColorActivity;
@@ -89,7 +57,6 @@
 @XStreamAlias("ADOS")
 public class ActivitiesExtension extends SarosSessionPacketExtension {
 
-<<<<<<< HEAD
   public static final Provider PROVIDER = new Provider();
 
   @XStreamImplicit private final List<IActivity> activities;
@@ -193,152 +160,7 @@
           StopFollowingActivity.class,
           TextSelectionActivity.class,
           ViewportActivity.class);
-=======
-    public static final Provider PROVIDER = new Provider();
 
-    @XStreamImplicit
-    private final List<IActivity> activities;
-
-    @XStreamAlias("seq")
-    @XStreamAsAttribute
-    private final int sequenceNumber;
-
-    /**
-     * Creates an object that can be transformed into a
-     * {@linkplain PacketExtension} using the provider of this extension. All
-     * object parameters <b>must not be <code>null</code></b>.
-     * 
-     * @Note This constructor does not check for correctness of the input
-     *       parameters.
-     * 
-     * @param sessionID
-     *            the session id the {@linkplain IActivity activities} belong to
-     * @param activities
-     *            the {@linkplain IActivity activities} that should be included
-     *            in this extension
-     * @param sequenceNumber
-     *            the sequence number of the <b>first</b> {@linkplain IActivity
-     *            activity}
-     */
-    public ActivitiesExtension(String sessionID, List<IActivity> activities,
-        int sequenceNumber) {
-        super(sessionID);
-        this.activities = activities;
-        this.sequenceNumber = sequenceNumber;
     }
 
-    /**
-     * Returns the {@linkplain IActivity activities} included in this extension.
-     * 
-     * @return
-     */
-    public List<IActivity> getActivities() {
-        return activities;
-    }
-
-    /**
-     * Returns the sequence number of the first {@linkplain IActivity
-     * activities} in the list returned from {@link #getActivities()}.
-     * 
-     * <p>
-     * All other sequence numbers can be recalculated where the sequence number
-     * of the activity from <code>getActivities().get(x)</code> is
-     * <code>getSequenceNumber() + x</code>.
-     * </p>
-     * 
-     * @return
-     */
-    public int getSequenceNumber() {
-        return sequenceNumber;
-    }
-
-    /**
-     * @JTourBusStop 5, Creating a new Activity type, XStream registration:
-     * 
-     *               We use the XStream library to convert handy Java objects to
-     *               easy-to-send XML string and vice versa. To beautify this
-     *               XML output, we make use of annotations (such as
-     *               XStreamAlias or XStreamAsAttribute).
-     * 
-     *               To make a long story short: Just add your new activity type
-     *               to the list below, so any annotations you might want to use
-     *               will be honored. And again, please remember the alphabet.
-     * 
-     *               Since you now know about XStream annotations, you might
-     *               want to go back to your new class and add some of these?
-     *               You can take a look at other activity classes for
-     *               inspiration.
-     */
-
-    /***/
-
-    public static class Provider extends
-        SarosSessionPacketExtension.Provider<ActivitiesExtension> {
-        private Provider() {
-            super("ados", ActivitiesExtension.class,
-
-            // Misc
-                JID.class,
-
-                User.class,
-
-                // Jupiter classes
-
-                DeleteOperation.class,
-
-                InsertOperation.class,
-
-                JupiterVectorTime.class,
-
-                NoOperation.class,
-
-                SplitOperation.class,
-
-                TimestampOperation.class,
-
-                // SPATH
-                SPath.class,
-
-                // Activities
-                ChangeColorActivity.class,
-
-                ChecksumActivity.class,
-
-                ChecksumErrorActivity.class,
-
-                EditorActivity.class,
-
-                FileActivity.class,
-
-                FolderCreatedActivity.class,
-
-                FolderDeletedActivity.class,
-
-                FolderMovedActivity.class,
-
-                JupiterActivity.class,
-
-                NOPActivity.class,
-
-                PermissionActivity.class,
-
-                ProgressActivity.class,
-
-                TargetedFileActivity.class,
-
-                SendBundleActivity.class,
-
-                StartFollowingActivity.class,
-
-                StopActivity.class,
-
-                StopFollowingActivity.class,
-
-                TextSelectionActivity.class,
-
-                ViewportActivity.class);
-        }
->>>>>>> da9bf08e
-    }
-  
 }