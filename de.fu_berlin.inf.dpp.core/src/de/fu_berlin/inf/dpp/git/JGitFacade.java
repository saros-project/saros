package de.fu_berlin.inf.dpp.git;

import de.fu_berlin.inf.dpp.net.xmpp.XMPPConnectionService;
import java.io.File;
import java.io.FileInputStream;
import java.io.FileOutputStream;
import java.io.IOException;
import java.io.InputStream;
import java.io.OutputStream;
import java.net.URISyntaxException;
import java.util.Collections;
import java.util.Set;
import org.apache.log4j.Logger;
import org.eclipse.jgit.api.CloneCommand;
import org.eclipse.jgit.api.Git;
import org.eclipse.jgit.api.errors.GitAPIException;
import org.eclipse.jgit.api.errors.InvalidRemoteException;
import org.eclipse.jgit.api.errors.TransportException;
import org.eclipse.jgit.lib.NullProgressMonitor;
import org.eclipse.jgit.lib.ProgressMonitor;
import org.eclipse.jgit.lib.Ref;
import org.eclipse.jgit.lib.Repository;
import org.eclipse.jgit.revwalk.RevCommit;
import org.eclipse.jgit.revwalk.RevWalk;
import org.eclipse.jgit.transport.BundleWriter;
import org.eclipse.jgit.transport.FetchResult;
import org.eclipse.jgit.transport.RefSpec;
import org.eclipse.jgit.transport.TransportBundleStream;
import org.eclipse.jgit.transport.URIish;

public class JGitFacade {
  private static final Logger LOG = Logger.getLogger(XMPPConnectionService.class);

  /**
   * Create a bundle File with all commits from commit at tag to commit at HEAD of the given
   * workDir.
   *
   * @param workDir The Directory that contains the .git Directory
   * @param tag assume that the recipient have at least the commit the tag is pointing to. If tag is
   *     an empty String the bundle contains everything to HEAD and everything to master.
   */
  public static File createBundleByTag(File workDir, String tag) throws IOException {
    Git user = Git.open(workDir);
    Repository repo = user.getRepository();
    Ref HEAD = repo.exactRef("HEAD");
    Ref MASTER = repo.exactRef("refs/heads/master");
    BundleWriter bundlewriter = new BundleWriter(repo);
    File bundle = File.createTempFile("file", ".bundle");
    OutputStream fos = new FileOutputStream(bundle);
    ProgressMonitor monitor = NullProgressMonitor.INSTANCE;
<<<<<<< HEAD
    if (HEAD != null) bundlewriter.include(HEAD);
=======
    bundlewriter.include("refs/heads/aaa", repo.resolve("HEAD"));
>>>>>>> b3854b02
    if (MASTER != null) bundlewriter.include(MASTER);

    if (tag != "") {
      RevWalk walk = new RevWalk(repo);
      RevCommit tagCommit = walk.parseCommit(repo.resolve(tag));
      bundlewriter.assume(tagCommit);
    }
    bundlewriter.writeBundle(monitor, fos);
    return bundle;
  }

  /**
   * Creating a new Git Directory,add a File to it,create the first commit and the Tag
   * "CheckoutAtInit" that is pointing to the commit
   *
   * @param workDir The Directory that will contain the .git Directory
   */
  static void initNewRepo(File workDir) {
    Git git;
    try {
      git = Git.init().setDirectory(workDir).call();
      File testFile1 = new File(workDir, "testFile1");
      testFile1.createNewFile();
      git.add().addFilepattern(workDir.getAbsolutePath()).call();
      git.commit().setMessage("Initial commit").call();
      git.tag().setName("CheckoutAtInit").setAnnotated(false).setForceUpdate(true).call();
    } catch (Exception e) {
      // TODO Auto-generated catch block
      LOG.debug("Error while init repo", e);
    }
  }

  /**
<<<<<<< HEAD
   * Change a existing Git Repo by creating a new File, git add, git commit and create a Tag
   * "CheckoutAtCommit(numberOfCommit)"
=======
   * Change a existing Git Repo by add a new File, git add fileChangable, git commit and create a
   * Tag "CheckoutAtCommit(numberOfCommit)"
>>>>>>> b3854b02
   *
   * @param workDir The Directory that contains the .git Directory
   * @param numberOfCommit The first used number should be 2 and than incremented by 1
   */
  static void writeCommitToRepo(File workDir, int numberOfCommit) {
    try {
      Git git = Git.open(workDir);
      File testfile = new File(workDir, "testfile" + numberOfCommit);
      git.add().addFilepattern(workDir.getAbsolutePath()).call(); // git
      // add
      // tempfile
      git.commit().setMessage("new file Commit Nr." + numberOfCommit).call();
      git.tag()
          .setName("CheckoutAtCommit" + numberOfCommit)
          .setAnnotated(false)
          .setForceUpdate(true)
          .call();
    } catch (Exception e) {
      LOG.debug("Error while create commit Nr." + numberOfCommit, e);
    }
  }

<<<<<<< HEAD
  /**
   * Fetching from bundle to an git Repo
   *
   * @param bundleFile
   * @param workDir The Directory that contains the .git Directory
   * @throws IOException
   * @throws GitAPIException
   */
  public static void unbundle(File bundleFile, File workDir) throws IOException, GitAPIException {
    Git git = Git.open(workDir);
    URIish bundleURI = new URIish().setPath(bundleFile.getCanonicalPath());
    git.remoteAdd().setUri(bundleURI).setName("bundle").call();
    git.fetch().setRemote("bundle").call();
=======
  public static void unbundle(File bundleFile, File gitRepo) throws IOException {
    Git git = Git.open(gitRepo);
    // URIish bundleURI = new URIish().setPath(bundleFile.getAbstraPath());
    // git.remoteAdd().setUri(bundleURI).setName("bundle").call();
    InputStream fos = new FileInputStream(bundleFile);
    TransportBundleStream tbs = new TransportBundleStream(git.getRepository(), null, fos);
    final RefSpec rs = new RefSpec("+refs/heads/*:refs/remotes/bundle/*");
    final Set<RefSpec> refs = Collections.singleton(rs);
    tbs.fetch(NullProgressMonitor.INSTANCE, refs);
    // tbs.fetch(NullProgressMonitor.INSTANCE, null);
    // git.fetch().setRemote("bundle").call();
>>>>>>> b3854b02
  }

  static File getMetaDataByGitRepo(File gitDir1) throws IOException {
    Git git = Git.open(gitDir1);
    File gitDir = git.getRepository().getDirectory();
    return gitDir;
  }

  public static String getUrlByGitRepo(File gitRepo) throws IOException {
    Git git = Git.open(gitRepo);
    return git.getRepository().getDirectory().getCanonicalPath();
  }

  public static void close(File gitRepo) throws IOException {
    Git git = Git.open(gitRepo);
    git.close();
  }

  public static void clone(File from, File to)
      throws IOException, InvalidRemoteException, TransportException, GitAPIException {
    CloneCommand cloneCommand = Git.cloneRepository();
    cloneCommand.setURI(getUrlByGitRepo(from));
    cloneCommand.setDirectory(to);
    cloneCommand.call();
  }

  static FetchResult fetchFromBundle(final File workDir, final File bundleFile)
      throws URISyntaxException, IOException {
    final URIish uri = new URIish("in-memory://");
    final FileInputStream fis = new FileInputStream(bundleFile);
    final RefSpec rs = new RefSpec("refs:heads/*:refs/heads/*");
    final Set<RefSpec> refs = Collections.singleton(rs);
    try (Repository workRepo = Git.open(workDir).getRepository();
        TransportBundleStream transport = new TransportBundleStream(workRepo, uri, fis)) {
      return transport.fetch(NullProgressMonitor.INSTANCE, refs);
    }
  }
}<|MERGE_RESOLUTION|>--- conflicted
+++ resolved
@@ -1,74 +1,97 @@
 package de.fu_berlin.inf.dpp.git;
 
-import de.fu_berlin.inf.dpp.net.xmpp.XMPPConnectionService;
 import java.io.File;
-import java.io.FileInputStream;
 import java.io.FileOutputStream;
 import java.io.IOException;
-import java.io.InputStream;
 import java.io.OutputStream;
-import java.net.URISyntaxException;
-import java.util.Collections;
-import java.util.Set;
 import org.apache.log4j.Logger;
 import org.eclipse.jgit.api.CloneCommand;
 import org.eclipse.jgit.api.Git;
 import org.eclipse.jgit.api.errors.GitAPIException;
 import org.eclipse.jgit.api.errors.InvalidRemoteException;
 import org.eclipse.jgit.api.errors.TransportException;
+import org.eclipse.jgit.errors.AmbiguousObjectException;
+import org.eclipse.jgit.errors.IncorrectObjectTypeException;
+import org.eclipse.jgit.errors.RevisionSyntaxException;
 import org.eclipse.jgit.lib.NullProgressMonitor;
+import org.eclipse.jgit.lib.ObjectId;
 import org.eclipse.jgit.lib.ProgressMonitor;
 import org.eclipse.jgit.lib.Ref;
 import org.eclipse.jgit.lib.Repository;
 import org.eclipse.jgit.revwalk.RevCommit;
 import org.eclipse.jgit.revwalk.RevWalk;
 import org.eclipse.jgit.transport.BundleWriter;
-import org.eclipse.jgit.transport.FetchResult;
-import org.eclipse.jgit.transport.RefSpec;
-import org.eclipse.jgit.transport.TransportBundleStream;
 import org.eclipse.jgit.transport.URIish;
 
 public class JGitFacade {
-  private static final Logger LOG = Logger.getLogger(XMPPConnectionService.class);
+  private static final Logger LOG = Logger.getLogger(JGitFacade.class);
 
   /**
-   * Create a bundle File with all commits from commit at tag to commit at HEAD of the given
-   * workDir.
+   * Create a bundle file with all commits from basis to actual of the given workDir.
    *
-   * @param workDir The Directory that contains the .git Directory
-   * @param tag assume that the recipient have at least the commit the tag is pointing to. If tag is
-   *     an empty String the bundle contains everything to HEAD and everything to master.
+   * @param workDir The directory that contains the .git directory
+   * @param actual the name of the ref to lookup. Must not be a short-handform; e.g., "master" is
+   *     not automatically expanded to"refs/heads/master". Include the object the ref is point at in
+   *     the bundle and (if the basis is an empty string) everything reachable from it.
+   * @param basis assume that the recipient have at least the commit the basis is pointing to. In
+   *     order to fetch from a bundle the recipient must have the commit the basis is pointing to.
+   * @throws IOException if the workDir can't be accessed, actual can't be exact or the basis isn't
+   *     empty but can't be resolved
    */
-  public static File createBundleByTag(File workDir, String tag) throws IOException {
+  public static File createBundle(File workDir, String actual, String basis)
+      throws IOException, NullPointerException {
     Git user = Git.open(workDir);
     Repository repo = user.getRepository();
-    Ref HEAD = repo.exactRef("HEAD");
-    Ref MASTER = repo.exactRef("refs/heads/master");
+    Ref actualRef = repo.exactRef(actual);
+    if (actualRef == null) throw new IOException();
     BundleWriter bundlewriter = new BundleWriter(repo);
     File bundle = File.createTempFile("file", ".bundle");
     OutputStream fos = new FileOutputStream(bundle);
     ProgressMonitor monitor = NullProgressMonitor.INSTANCE;
-<<<<<<< HEAD
-    if (HEAD != null) bundlewriter.include(HEAD);
-=======
-    bundlewriter.include("refs/heads/aaa", repo.resolve("HEAD"));
->>>>>>> b3854b02
-    if (MASTER != null) bundlewriter.include(MASTER);
+    bundlewriter.include(actualRef);
 
-    if (tag != "") {
+    if (basis != "") {
       RevWalk walk = new RevWalk(repo);
-      RevCommit tagCommit = walk.parseCommit(repo.resolve(tag));
-      bundlewriter.assume(tagCommit);
+      try {
+        RevCommit basisCommit = walk.parseCommit(repo.resolve(basis));
+        bundlewriter.assume(basisCommit);
+      } catch (Exception e) {
+        throw new IOException();
+      }
     }
     bundlewriter.writeBundle(monitor, fos);
     return bundle;
   }
 
   /**
-   * Creating a new Git Directory,add a File to it,create the first commit and the Tag
-   * "CheckoutAtInit" that is pointing to the commit
+   * Fetching from a bundle file to an git Repo
    *
-   * @param workDir The Directory that will contain the .git Directory
+   * @param bundleFile
+   * @param workDir The directory that contains the .git directory
+   * @throws IOException
+   * @throws GitAPIException
+   */
+  public static void fetchFromBundle(File bundleFile, File workDir)
+      throws IOException, GitAPIException {
+    Git git = Git.open(workDir);
+    URIish bundleURI = new URIish().setPath(bundleFile.getCanonicalPath());
+    git.remoteAdd().setUri(bundleURI).setName("bundle").call();
+    git.fetch().setRemote("bundle").call();
+  }
+
+  public static void cloneFromRepo(File from, File to)
+      throws IOException, InvalidRemoteException, TransportException, GitAPIException {
+    CloneCommand cloneCommand = Git.cloneRepository();
+    cloneCommand.setURI(getUrlByGitRepo(from));
+    cloneCommand.setDirectory(to);
+    cloneCommand.call();
+  }
+
+  /**
+   * Creating a new Git directory,create a file and git add the file,create the first commit and
+   * create the Tag "CheckoutAtInit" that is pointing to the commit
+   *
+   * @param workDir The directory that will contain the .git directory
    */
   static void initNewRepo(File workDir) {
     Git git;
@@ -86,24 +109,16 @@
   }
 
   /**
-<<<<<<< HEAD
-   * Change a existing Git Repo by creating a new File, git add, git commit and create a Tag
-   * "CheckoutAtCommit(numberOfCommit)"
-=======
-   * Change a existing Git Repo by add a new File, git add fileChangable, git commit and create a
-   * Tag "CheckoutAtCommit(numberOfCommit)"
->>>>>>> b3854b02
+   * Creating a new File, git add, git commit and create a Tag "CheckoutAtCommit(numberOfCommit)"
    *
-   * @param workDir The Directory that contains the .git Directory
+   * @param workDir The directory that contains the .git directory
    * @param numberOfCommit The first used number should be 2 and than incremented by 1
    */
   static void writeCommitToRepo(File workDir, int numberOfCommit) {
     try {
       Git git = Git.open(workDir);
       File testfile = new File(workDir, "testfile" + numberOfCommit);
-      git.add().addFilepattern(workDir.getAbsolutePath()).call(); // git
-      // add
-      // tempfile
+      git.add().addFilepattern(workDir.getAbsolutePath()).call(); // git add .
       git.commit().setMessage("new file Commit Nr." + numberOfCommit).call();
       git.tag()
           .setName("CheckoutAtCommit" + numberOfCommit)
@@ -115,68 +130,25 @@
     }
   }
 
-<<<<<<< HEAD
-  /**
-   * Fetching from bundle to an git Repo
-   *
-   * @param bundleFile
-   * @param workDir The Directory that contains the .git Directory
-   * @throws IOException
-   * @throws GitAPIException
-   */
-  public static void unbundle(File bundleFile, File workDir) throws IOException, GitAPIException {
-    Git git = Git.open(workDir);
-    URIish bundleURI = new URIish().setPath(bundleFile.getCanonicalPath());
-    git.remoteAdd().setUri(bundleURI).setName("bundle").call();
-    git.fetch().setRemote("bundle").call();
-=======
-  public static void unbundle(File bundleFile, File gitRepo) throws IOException {
-    Git git = Git.open(gitRepo);
-    // URIish bundleURI = new URIish().setPath(bundleFile.getAbstraPath());
-    // git.remoteAdd().setUri(bundleURI).setName("bundle").call();
-    InputStream fos = new FileInputStream(bundleFile);
-    TransportBundleStream tbs = new TransportBundleStream(git.getRepository(), null, fos);
-    final RefSpec rs = new RefSpec("+refs/heads/*:refs/remotes/bundle/*");
-    final Set<RefSpec> refs = Collections.singleton(rs);
-    tbs.fetch(NullProgressMonitor.INSTANCE, refs);
-    // tbs.fetch(NullProgressMonitor.INSTANCE, null);
-    // git.fetch().setRemote("bundle").call();
->>>>>>> b3854b02
-  }
-
   static File getMetaDataByGitRepo(File gitDir1) throws IOException {
     Git git = Git.open(gitDir1);
     File gitDir = git.getRepository().getDirectory();
     return gitDir;
   }
 
-  public static String getUrlByGitRepo(File gitRepo) throws IOException {
+  static String getUrlByGitRepo(File gitRepo) throws IOException {
     Git git = Git.open(gitRepo);
     return git.getRepository().getDirectory().getCanonicalPath();
   }
 
-  public static void close(File gitRepo) throws IOException {
+  static void close(File gitRepo) throws IOException {
     Git git = Git.open(gitRepo);
     git.close();
   }
 
-  public static void clone(File from, File to)
-      throws IOException, InvalidRemoteException, TransportException, GitAPIException {
-    CloneCommand cloneCommand = Git.cloneRepository();
-    cloneCommand.setURI(getUrlByGitRepo(from));
-    cloneCommand.setDirectory(to);
-    cloneCommand.call();
-  }
-
-  static FetchResult fetchFromBundle(final File workDir, final File bundleFile)
-      throws URISyntaxException, IOException {
-    final URIish uri = new URIish("in-memory://");
-    final FileInputStream fis = new FileInputStream(bundleFile);
-    final RefSpec rs = new RefSpec("refs:heads/*:refs/heads/*");
-    final Set<RefSpec> refs = Collections.singleton(rs);
-    try (Repository workRepo = Git.open(workDir).getRepository();
-        TransportBundleStream transport = new TransportBundleStream(workRepo, uri, fis)) {
-      return transport.fetch(NullProgressMonitor.INSTANCE, refs);
-    }
+  static ObjectId getObjectIDbyRevisionString(File workDir, String rev)
+      throws RevisionSyntaxException, AmbiguousObjectException, IncorrectObjectTypeException,
+          IOException {
+    return Git.open(workDir).getRepository().resolve(rev);
   }
 }