--- conflicted
+++ resolved
@@ -161,17 +161,12 @@
 }
 
 task sarosServer(type: Copy, dependsOn: [
-<<<<<<< HEAD
-   ':saros.core:test',
-   ':saros.server:test',
-   ':saros.server:jar'
-]) {
-=======
+
   ':saros.core:test',
   ':saros.server:test',
   ':saros.server:jar'
   ]) {
->>>>>>> 9ad5f320
+
   group 'Delivery'
   description 'Builds and tests all modules required by the Saros Server'
 
