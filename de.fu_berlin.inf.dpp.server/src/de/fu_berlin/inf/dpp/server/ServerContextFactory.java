--- conflicted
+++ resolved
@@ -86,19 +86,13 @@
   }
 
   private void addAdditionalComponents(MutablePicoContainer c) {
-<<<<<<< HEAD
-    // c.addComponent(ServerFeatureAdvertiser.class);
     c.addComponent(SubscriptionAuthorizer.class);
     c.addComponent(NegotiationHandler.class);
     c.addComponent(JoinSessionRequestHandler.class);
-=======
-    c.addComponent(SubscriptionAuthorizer.class);
-    c.addComponent(NegotiationHandler.class);
     if (ServerConfig.isInteractive()) {
       c.addComponent(new ServerConsole(System.in, System.out));
       c.addComponent(InviteCommand.class);
     }
->>>>>>> 967bf8df
   }
 
   private IWorkspace createWorkspace() {
