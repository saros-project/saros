--- conflicted
+++ resolved
@@ -12,22 +12,7 @@
 jar {
   manifest {
     attributes 'Main-Class': 'saros.server.SarosServer'
-<<<<<<< HEAD
-  }
-  from {
-    configurations.compile.collect { it.isDirectory() ? it : zipTree(it) }
-  }
-  from ('src/log4j.properties')
-  exclude '**/*.jar'
-}
 
-sonarqube {
-  properties {
-    property 'sonar.projectName', 'Saros/Server'
-    property 'sonar.projectDescription', 'Standalone Saros Server'
-    property 'sonar.projectVersion', '0.1.0.DEVEL'
-=======
->>>>>>> 9ad5f320
   }
   from {
     configurations.compile.collect { it.isDirectory() ? it : zipTree(it) }
