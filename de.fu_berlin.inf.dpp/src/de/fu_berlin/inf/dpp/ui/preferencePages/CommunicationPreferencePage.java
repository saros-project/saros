package de.fu_berlin.inf.dpp.ui.preferencePages;

import org.eclipse.jface.preference.BooleanFieldEditor;
import org.eclipse.jface.preference.FieldEditor;
import org.eclipse.jface.preference.FieldEditorPreferencePage;
import org.eclipse.jface.preference.IPreferenceStore;
import org.eclipse.jface.preference.StringFieldEditor;
import org.eclipse.jface.util.PropertyChangeEvent;
import org.eclipse.swt.SWT;
import org.eclipse.swt.layout.GridData;
import org.eclipse.swt.layout.GridLayout;
import org.eclipse.swt.widgets.Composite;
import org.eclipse.swt.widgets.Group;
import org.eclipse.ui.IWorkbench;
import org.eclipse.ui.IWorkbenchPreferencePage;
import org.picocontainer.annotations.Inject;

import de.fu_berlin.inf.dpp.SarosPluginContext;
import de.fu_berlin.inf.dpp.annotations.Component;
import de.fu_berlin.inf.dpp.preferences.EclipsePreferenceConstants;
import de.fu_berlin.inf.dpp.preferences.PreferenceConstants;

@Component(module = "prefs")
public class CommunicationPreferencePage extends FieldEditorPreferencePage
    implements IWorkbenchPreferencePage {

    @Inject
    private IPreferenceStore prefs;

    private Group chatGroup;
    private StringFieldEditor chatserver;
    private BooleanFieldEditor useCustomChatServer;
    private BooleanFieldEditor useIRCStyleChatLayout;
    private StringFieldEditor skypeName;

    public CommunicationPreferencePage() {
        super(FieldEditorPreferencePage.GRID);
        SarosPluginContext.initComponent(this);
        setPreferenceStore(prefs);
    }

    @Override
    public void init(IWorkbench workbench) {
        // NOP
    }

    @Override
    protected void createFieldEditors() {
        chatGroup = new Group(getFieldEditorParent(), SWT.NONE);
        chatGroup.setText("Settings for Chat");
        chatGroup.setLayout(new GridLayout(2, false));

        GridData chatGridData = new GridData(SWT.FILL, SWT.CENTER, true, false);
        chatGridData.horizontalSpan = 2;

        chatGroup.setLayoutData(chatGridData);

        useIRCStyleChatLayout = new BooleanFieldEditor(
<<<<<<< HEAD
            EclipsePreferenceConstants.USE_IRC_STYLE_CHAT_LAYOUT,
            "Use IRC style for chats", getFieldEditorParent());

        chatserver = new StringFieldEditor(
            EclipsePreferenceConstants.CUSTOM_MUC_SERVICE,
            "Custom chatserver: ", getFieldEditorParent());

        useCustomChatServer = new BooleanFieldEditor(
            EclipsePreferenceConstants.FORCE_CUSTOM_MUC_SERVICE,
            "Always use custom chatserver", getFieldEditorParent());
=======
            PreferenceConstants.USE_IRC_STYLE_CHAT_LAYOUT,
            "Use IRC style for chats", chatGroup);

        Composite chatServerGroup = new Composite(chatGroup, SWT.NONE);
        chatServerGroup.setLayout(new GridLayout(2, false));
        chatServerGroup.setLayoutData(new GridData(SWT.FILL, SWT.CENTER, true,
            false));

        chatserver = new StringFieldEditor(
            PreferenceConstants.CUSTOM_MUC_SERVICE, "Custom chatserver: ",
            chatServerGroup);

        useCustomChatServer = new BooleanFieldEditor(
            PreferenceConstants.FORCE_CUSTOM_MUC_SERVICE,
            "Always use custom chatserver", chatGroup);
>>>>>>> ebc35014

        skypeName = new StringFieldEditor(PreferenceConstants.SKYPE_USERNAME,
            "Skype name:", getFieldEditorParent());

        addField(useIRCStyleChatLayout);
        addField(chatserver);
        addField(useCustomChatServer);
        addField(skypeName);
    }

    @Override
    public void initialize() {
        super.initialize();
        if (prefs
            .getBoolean(EclipsePreferenceConstants.FORCE_CUSTOM_MUC_SERVICE)) {
            useCustomChatServer.setEnabled(!chatserver.getStringValue()
                .isEmpty(), chatGroup);
        }
    }

    @Override
    public void propertyChange(PropertyChangeEvent event) {

        if (event.getSource() instanceof FieldEditor) {
            FieldEditor field = (FieldEditor) event.getSource();

            if (field.getPreferenceName().equals(
                EclipsePreferenceConstants.CUSTOM_MUC_SERVICE)) {
                String serverName = event.getNewValue().toString();
                useCustomChatServer.setEnabled(!serverName.isEmpty(),
                    getFieldEditorParent());
            }
        }
    }

    @Override
    protected void performDefaults() {
        super.performDefaults();
    }
}<|MERGE_RESOLUTION|>--- conflicted
+++ resolved
@@ -56,19 +56,7 @@
         chatGroup.setLayoutData(chatGridData);
 
         useIRCStyleChatLayout = new BooleanFieldEditor(
-<<<<<<< HEAD
             EclipsePreferenceConstants.USE_IRC_STYLE_CHAT_LAYOUT,
-            "Use IRC style for chats", getFieldEditorParent());
-
-        chatserver = new StringFieldEditor(
-            EclipsePreferenceConstants.CUSTOM_MUC_SERVICE,
-            "Custom chatserver: ", getFieldEditorParent());
-
-        useCustomChatServer = new BooleanFieldEditor(
-            EclipsePreferenceConstants.FORCE_CUSTOM_MUC_SERVICE,
-            "Always use custom chatserver", getFieldEditorParent());
-=======
-            PreferenceConstants.USE_IRC_STYLE_CHAT_LAYOUT,
             "Use IRC style for chats", chatGroup);
 
         Composite chatServerGroup = new Composite(chatGroup, SWT.NONE);
@@ -77,13 +65,12 @@
             false));
 
         chatserver = new StringFieldEditor(
-            PreferenceConstants.CUSTOM_MUC_SERVICE, "Custom chatserver: ",
-            chatServerGroup);
+            EclipsePreferenceConstants.CUSTOM_MUC_SERVICE,
+            "Custom chatserver: ", chatServerGroup);
 
         useCustomChatServer = new BooleanFieldEditor(
-            PreferenceConstants.FORCE_CUSTOM_MUC_SERVICE,
+            EclipsePreferenceConstants.FORCE_CUSTOM_MUC_SERVICE,
             "Always use custom chatserver", chatGroup);
->>>>>>> ebc35014
 
         skypeName = new StringFieldEditor(PreferenceConstants.SKYPE_USERNAME,
             "Skype name:", getFieldEditorParent());
