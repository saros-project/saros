package de.fu_berlin.inf.dpp.ui.model.session;

import java.util.ArrayList;
import java.util.List;

import org.eclipse.jface.viewers.StyledString;
import org.eclipse.swt.graphics.Image;

import de.fu_berlin.inf.dpp.awareness.AwarenessInformationCollector;
import de.fu_berlin.inf.dpp.editor.EditorManager;
import de.fu_berlin.inf.dpp.session.User;
import de.fu_berlin.inf.dpp.ui.ImageManager;
import de.fu_berlin.inf.dpp.ui.Messages;
import de.fu_berlin.inf.dpp.ui.model.TreeContentProvider;
import de.fu_berlin.inf.dpp.ui.model.TreeElement;
import de.fu_berlin.inf.dpp.ui.util.SWTBoldStyler;

/**
 * Model element for a session {@link User user}. This element can only be used
 * in conjunction with a {@link TreeContentProvider}.
 */
public final class UserElement extends TreeElement {

    private final EditorManager editorManager;

    private final AwarenessInformationCollector collector;

    private final User user;

    /**
     * Child elements of this user element which may hold additional information
     * such as the currently opened file etc.
     */
    private final List<AwarenessInformationTreeElement> children = new ArrayList<AwarenessInformationTreeElement>();

    public UserElement(final User user, final EditorManager editorManager,
        final AwarenessInformationCollector collector) {
        if (user == null)
            throw new IllegalArgumentException("user is null");

        this.user = user;
        this.editorManager = editorManager;
        this.collector = collector;

        addAwarenessDetails();
    }

    /**
     * Returns the {@linkplain User user} that this user element represents.
     * 
     * @return the user, never <code>null</code>
     */
    public final User getUser() {
        return user;
    }

    @Override
    public Object[] getChildren() {
        return children.toArray();
    }

    @Override
    public boolean hasChildren() {
        return children.size() != 0;
    }

    @Override
    public StyledString getStyledText() {
        StyledString text = new StyledString();

        /*
         * Blank space in the front for the highlighting color square, see
         * de.fu_berlin.inf.dpp.ui.widgets.viewer.session.UserElementDecorator
         * 
         * ColorSquare [HOST] Alice [following]
         */
        text.append("    ");

        if (user.isHost()) {
            text.append(Messages.UserElement_host, StyledString.COUNTER_STYLER);
        }

        text.append(user.getNickname());

        /*
         * Right level
         */
        if (user.hasReadOnlyAccess()) {
            text.append(" ");
            text.append(Messages.UserElement_read_only,
                StyledString.COUNTER_STYLER);
        }

        /*
         * Follow Mode: Who am I following? If this equals the user element we
         * are looking at, append the follow information to the user. Don't
         * append this info for any other users, because they have a
         * FollowModeTreeElement for this.
         */
        User followee = editorManager.getFollowedUser();

        if (!user.equals(followee))
            return text;

        final String followModeState = collector.isActiveEditorShared(user) ? Messages.UserElement_following
            : Messages.UserElement_following_paused;

        text.append(" ");
        text.append(followModeState, SWTBoldStyler.STYLER);

        return text;
    }

    @Override
    public Image getImage() {
        return user.hasWriteAccess() ? ImageManager.ICON_CONTACT_SAROS_SUPPORT
            : ImageManager.ICON_USER_SAROS_READONLY;
    }

    private void addAwarenessDetails() {
        /*
         * remove this check if you want to display awareness information about
         * the local user to himself
         */
        if (user.isLocal())
            return;

        children.add(new AwarenessInformationTreeElement(user, editorManager,
            collector));

<<<<<<< HEAD
        if (collector.getFollowedUser(user) != null)
            children.add(new FollowModeInformationTreeElement(user));

        /*
         * TODO remove this check, if the user tests show which place for
         * displaying action awareness information fits best
         */
        if (Boolean
            .getBoolean("de.fu_berlin.inf.dpp.awareness.SESSION_OVERVIEW")) {
            children.add(new UIAwarenessTreeElement(user));
=======
        if (collector.getFollowedUser(user) != null) {
            children.add(new FollowModeInformationTreeElement(user,
                editorManager, collector));
>>>>>>> 153803f1
        }
    }

    @Override
    public int hashCode() {
        return user.hashCode();
    }

    @Override
    public boolean equals(Object obj) {
        if (this == obj)
            return true;

        if (!(obj instanceof UserElement))
            return false;

        UserElement other = (UserElement) obj;
        return user.equals(other.user);
    }

}<|MERGE_RESOLUTION|>--- conflicted
+++ resolved
@@ -127,10 +127,10 @@
 
         children.add(new AwarenessInformationTreeElement(user, editorManager,
             collector));
-
-<<<<<<< HEAD
-        if (collector.getFollowedUser(user) != null)
-            children.add(new FollowModeInformationTreeElement(user));
+        if (collector.getFollowedUser(user) != null) {
+            children.add(new FollowModeInformationTreeElement(user,
+                editorManager, collector));
+        }
 
         /*
          * TODO remove this check, if the user tests show which place for
@@ -138,12 +138,8 @@
          */
         if (Boolean
             .getBoolean("de.fu_berlin.inf.dpp.awareness.SESSION_OVERVIEW")) {
-            children.add(new UIAwarenessTreeElement(user));
-=======
-        if (collector.getFollowedUser(user) != null) {
-            children.add(new FollowModeInformationTreeElement(user,
-                editorManager, collector));
->>>>>>> 153803f1
+            children.add(new UIAwarenessTreeElement(user, editorManager,
+                collector));
         }
     }
 
